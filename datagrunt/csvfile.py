"""Module for reading CSV files and converting CSV files to different standard file formats."""

# standard library

# third party libraries
import duckdb

# local libraries
from datagrunt.core.fileproperties import CSVProperties
from datagrunt.core.csvengines import CSVReaderDuckDBEngine, CSVReaderPolarsEngine
from datagrunt.core.csvengines import CSVWriterDuckDBEngine, CSVWriterPolarsEngine
from datagrunt.core.queries import DuckDBQueries

class CSVReader(CSVProperties):
    """Class to unify the interface for reading CSV files."""

    READER_ENGINES = ['duckdb', 'polars']
    VALUE_ERROR_MESSAGE = """Reader engine '{engine}' is not 'duckdb' or 'polars'. Pass either 'duckdb' or 'polars' as valid engine params."""

    def __init__(self, filepath, engine='polars'):
        """Initialize the CSV Reader class.

        Args:
            filepath (str): Path to the file to read.
            engine (str, default 'polars'): Determines which reader engine class to instantiate.
        """
        super().__init__(filepath)
        self.db_table = DuckDBQueries(self.filepath).database_table_name
        self.engine = engine.lower().replace(' ', '')
        if self.engine not in self.READER_ENGINES:
            raise ValueError(self.VALUE_ERROR_MESSAGE.format(engine=self.engine))

    def _set_reader_engine(self):
        """Sets the CSV reader engine as either DuckDB or Polars.
           Default engine is Polars.
        """
<<<<<<< HEAD
        if self.engine != 'polars':
            return CSVReaderDuckDBEngine(self.filepath)
        else:
            return CSVReaderPolarsEngine(self.filepath)
=======
        return duckdb.read_csv(self.filepath,
                               null_padding=True,
                               delimiter=self.delimiter,
                               all_varchar=True
                            )
>>>>>>> 0354fd9e

    def get_sample(self):
        """Return a sample of the CSV file."""
        self._set_reader_engine().get_sample()

    def to_dataframe(self):
        """Converts CSV to a Polars dataframe.

        Returns:
            A Polars dataframe.
        """
        return self._set_reader_engine().to_dataframe()

    def to_arrow_table(self):
        """Converts CSV to a Polars dataframe.

        Returns:
            A PyArrow table.
        """
        return self._set_reader_engine().to_arrow_table()

    def to_dicts(self):
        """Converts CSV to a Polars dataframe.

        Returns:
            A list of dictionaries.
        """
        return self._set_reader_engine().to_dicts()

    def query_data(self, sql_query):
        """Queries as CSV file after importing into DuckDB.

        Args:
            sql_query (str): Query to run against DuckDB.

        Returns:
            A DuckDB DuckDBPyRelation with the query results.

        Example if DuckDB Engine:
            dg = CSVReader('myfile.csv')
            query = "SELECT col1, col2 FROM {dg.db_table}" # f string assumed
            dg.query_csv_data(query)
<<<<<<< HEAD
=======
        """
        queries = DuckDBQueries(self.filepath)
        duckdb.sql(queries.import_csv_query(self.delimiter))
        return duckdb.sql(sql_query)

class CSVReaderPolarsEngine(CSVProperties):
    """Class to read CSV files and convert CSV files powered by Polars."""

    def get_sample(self):
        """Return a sample of the CSV file."""
        df = pl.read_csv(self.filepath,
                         separator=self.delimiter,
                         truncate_ragged_lines=True,
                         n_rows=self.DATAFRAME_SAMPLE_ROWS
                        )
        show_dataframe_sample(df)

    def to_dataframe(self):
        """Converts CSV to a Polars dataframe.

        Returns:
            A Polars dataframe.
        """
        if self.is_large:
            show_large_file_warning()
        return pl.read_csv(self.filepath,
                           separator=self.delimiter,
                           truncate_ragged_lines=True
                           )
>>>>>>> 0354fd9e

        Example if Polars Engine:
            dg = CSVReaderPolarsEngine('myfile.csv')
            df = dg.to_dataframe()
            query = "SELECT col1, col2 FROM df" # no f string required to query from dataframe
            dg.query_csv_data(query)
        """
        queries = DuckDBQueries(self.filepath)
        duckdb.sql(queries.import_csv_query(self.delimiter))
        return duckdb.sql(sql_query)

class CSVWriter(CSVProperties):
    """Class to unify the interface for converting CSV files to various other supported file types."""

    WRITER_ENGINES = ['duckdb', 'polars']
    VALUE_ERROR_MESSAGE = """Writer engine '{engine}' is not 'duckdb' or 'polars'. Pass either 'duckdb' or 'polars' as valid engine params."""

    def __init__(self, filepath, engine='duckdb'):
        """Initialize the CSV Writer class.

        Args:
            filepath (str): Path to the file to write.
            engine (str, default 'duckdb'): Determines which writer engine class to instantiate.
        """
        super().__init__(filepath)
        self.db_table = DuckDBQueries(self.filepath).database_table_name
        self.engine = engine.lower().replace(' ', '')
        if self.engine not in self.WRITER_ENGINES:
            raise ValueError(self.VALUE_ERROR_MESSAGE.format(engine=self.engine))

    def _set_writer_engine(self):
        """Sets the CSV reader engine as either DuckDB or Polars.
           Default engine is Polars.
        """
        if self.engine != 'polars':
            return CSVWriterDuckDBEngine(self.filepath)
        else:
            return CSVWriterPolarsEngine(self.filepath)

    def write_csv(self, out_filename=None):
        """Query to export a DuckDB table to a CSV file.

            Args:
                out_filename str: The name of the output file.
            """
        return self._set_writer_engine().write_csv(out_filename)

    def write_excel(self, out_filename=None):
        """Query to export a DuckDB table to an Excel file.

        Args:
            out_filename str: The name of the output file.
        """
        return self._set_writer_engine().write_excel(out_filename)

    def write_json(self, out_filename=None):
        """Query to export a DuckDB table to a JSON file.

        Args:
            out_filename str: The name of the output file.
        """
        return self._set_writer_engine().write_json(out_filename)

    def write_json_newline_delimited(self, out_filename=None):
        """Query to export a DuckDB table to a JSON newline delimited file.

        Args:
            out_filename str: The name of the output file.
        """
        return self._set_writer_engine().write_json_newline_delimited(out_filename)

    def write_parquet(self, out_filename=None):
        """Query to export a DuckDB table to a Parquet file.

        Args:
            out_filename str: The name of the output file.
        """
        return self._set_writer_engine().write_parquet(out_filename)<|MERGE_RESOLUTION|>--- conflicted
+++ resolved
@@ -34,18 +34,10 @@
         """Sets the CSV reader engine as either DuckDB or Polars.
            Default engine is Polars.
         """
-<<<<<<< HEAD
         if self.engine != 'polars':
             return CSVReaderDuckDBEngine(self.filepath)
         else:
             return CSVReaderPolarsEngine(self.filepath)
-=======
-        return duckdb.read_csv(self.filepath,
-                               null_padding=True,
-                               delimiter=self.delimiter,
-                               all_varchar=True
-                            )
->>>>>>> 0354fd9e
 
     def get_sample(self):
         """Return a sample of the CSV file."""
@@ -87,44 +79,6 @@
         Example if DuckDB Engine:
             dg = CSVReader('myfile.csv')
             query = "SELECT col1, col2 FROM {dg.db_table}" # f string assumed
-            dg.query_csv_data(query)
-<<<<<<< HEAD
-=======
-        """
-        queries = DuckDBQueries(self.filepath)
-        duckdb.sql(queries.import_csv_query(self.delimiter))
-        return duckdb.sql(sql_query)
-
-class CSVReaderPolarsEngine(CSVProperties):
-    """Class to read CSV files and convert CSV files powered by Polars."""
-
-    def get_sample(self):
-        """Return a sample of the CSV file."""
-        df = pl.read_csv(self.filepath,
-                         separator=self.delimiter,
-                         truncate_ragged_lines=True,
-                         n_rows=self.DATAFRAME_SAMPLE_ROWS
-                        )
-        show_dataframe_sample(df)
-
-    def to_dataframe(self):
-        """Converts CSV to a Polars dataframe.
-
-        Returns:
-            A Polars dataframe.
-        """
-        if self.is_large:
-            show_large_file_warning()
-        return pl.read_csv(self.filepath,
-                           separator=self.delimiter,
-                           truncate_ragged_lines=True
-                           )
->>>>>>> 0354fd9e
-
-        Example if Polars Engine:
-            dg = CSVReaderPolarsEngine('myfile.csv')
-            df = dg.to_dataframe()
-            query = "SELECT col1, col2 FROM df" # no f string required to query from dataframe
             dg.query_csv_data(query)
         """
         queries = DuckDBQueries(self.filepath)
